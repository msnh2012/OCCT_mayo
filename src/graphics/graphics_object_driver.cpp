/****************************************************************************
** Copyright (c) 2021, Fougue Ltd. <http://www.fougue.pro>
** All rights reserved.
** See license at https://github.com/fougue/mayo/blob/master/LICENSE.txt
****************************************************************************/

#include "graphics_object_driver.h"

namespace Mayo {

namespace { struct GraphicsObjectDriverI18N { MAYO_DECLARE_TEXT_ID_FUNCTIONS(Mayo::GraphicsObjectDriver) }; }

GraphicsObjectDriverPtr GraphicsObjectDriver::get(const GraphicsObjectPtr& object)
{
    if (object)
        return GraphicsObjectDriverPtr::DownCast(object->GetOwner());
    else
        return {};
}

GraphicsObjectDriverPtr GraphicsObjectDriver::getCommon(Span<const GraphicsObjectPtr> spanObject)
{
    GraphicsObjectDriverPtr commonGfxDriver;
    for (const GraphicsObjectPtr& object : spanObject) {
        GraphicsObjectDriverPtr gfxDriver = GraphicsObjectDriver::get(object);
        if (!commonGfxDriver)
            commonGfxDriver = gfxDriver;
        else if (commonGfxDriver != gfxDriver)
            return {};
    }

    return commonGfxDriver;
}

void GraphicsObjectDriver::throwIf_invalidDisplayMode(Enumeration::Value mode) const
{
    if (this->displayModes().findIndexByValue(mode) == -1)
        throw std::invalid_argument("Invalid display mode");
}

void GraphicsObjectDriver::throwIf_differentDriver(const GraphicsObjectPtr& object) const
{
    if (GraphicsObjectDriver::get(object) != this)
        throw std::invalid_argument("Invalid driver for graphics object");
}

void GraphicsObjectDriver::throwIf_differentDriver(Span<const GraphicsObjectPtr> objects) const
{
    for (const GraphicsObjectPtr& object : objects)
        this->throwIf_differentDriver(object);
}

<<<<<<< HEAD
GraphicsShapeObjectDriver::GraphicsShapeObjectDriver()
{
    this->setDisplayModes({
        { DisplayMode_Wireframe, GraphicsObjectDriverI18N::textId("Shape_Wireframe") },
        { DisplayMode_HiddenLineRemoval, GraphicsObjectDriverI18N::textId("Shape_HiddenLineRemoval") },
        { DisplayMode_Shaded, GraphicsObjectDriverI18N::textId("Shape_Shaded") },
        { DisplayMode_ShadedWithFaceBoundary, GraphicsObjectDriverI18N::textId("Shape_ShadedWithFaceBoundary") }
    });
    this->setDefaultDisplayMode(DisplayMode_ShadedWithFaceBoundary);
}

GraphicsObjectDriver::Support GraphicsShapeObjectDriver::supportStatus(const TDF_Label& label) const
{
    if (XCaf::isShape(label))
        return Support::Complete;

    // TODO TNaming_Shape ?
    // TDataXtd_Shape ?

    if (CafUtils::hasAttribute<TDataXtd_Triangulation>(label)) {
        //return Support::Partial;
    }

    return Support::None;
}

GraphicsObjectPtr GraphicsShapeObjectDriver::createObject(const TDF_Label& label) const
{
    if (XCaf::isShape(label)) {
        auto object = new XCAFPrs_AISObject(label);
        object->SetDisplayMode(AIS_Shaded);
        object->SetMaterial(Graphic3d_NOM_PLASTER);
        object->Attributes()->SetFaceBoundaryDraw(true);
        object->Attributes()->SetFaceBoundaryAspect(
                    new Prs3d_LineAspect(Quantity_NOC_BLACK, Aspect_TOL_SOLID, 1.));
        object->Attributes()->SetIsoOnTriangulation(true);
        object->SetOwner(this);
        return object;
    }
    else if (CafUtils::hasAttribute<TDataXtd_Triangulation>(label)) {
    }

    return {};
}

void GraphicsShapeObjectDriver::applyDisplayMode(GraphicsObjectPtr object, Enumeration::Value mode) const
{
    this->throwIf_differentDriver(object);
    this->throwIf_invalidDisplayMode(mode);

    if (mode == this->currentDisplayMode(object))
        return;

    AIS_InteractiveContext* context = GraphicsUtils::AisObject_contextPtr(object);
    if (!context)
        return;

    auto fnSetViewComputedMode = [=](bool on) {
        V3d_ListOfViewIterator viewIter = context->CurrentViewer()->DefinedViewIterator();
        while (viewIter.More()) {
            viewIter.Value()->SetComputedMode(on);
            viewIter.Next();
        }
    };

    if (mode == DisplayMode_HiddenLineRemoval) {
        context->DefaultDrawer()->SetTypeOfHLR(Prs3d_TOH_PolyAlgo);
        context->DefaultDrawer()->EnableDrawHiddenLine();
        fnSetViewComputedMode(true);
    }
    else {
        context->DefaultDrawer()->SetTypeOfHLR(Prs3d_TOH_NotSet);
        context->DefaultDrawer()->DisableDrawHiddenLine();
        fnSetViewComputedMode(false);
        const AIS_DisplayMode aisDispMode = mode == DisplayMode_Wireframe ? AIS_WireFrame : AIS_Shaded;
        const bool showFaceBounds = mode == DisplayMode_ShadedWithFaceBoundary;
        if (object->DisplayMode() != aisDispMode)
            context->SetDisplayMode(object, aisDispMode, false);

        if (object->Attributes()->FaceBoundaryDraw() != showFaceBounds) {
            object->Attributes()->SetFaceBoundaryDraw(showFaceBounds);
            auto aisLink = Handle_AIS_ConnectedInteractive::DownCast(object);
            if (aisLink && aisLink->HasConnection()) {
                aisLink->ConnectedTo()->Attributes()->SetFaceBoundaryDraw(showFaceBounds);
                aisLink->ConnectedTo()->Redisplay(true);
            }
            else {
                object->Redisplay(true);
            }
        }
    }

    // context->UpdateCurrentViewer();
}

Enumeration::Value GraphicsShapeObjectDriver::currentDisplayMode(const GraphicsObjectPtr& object) const
{
    this->throwIf_differentDriver(object);
    if (GraphicsUtils::AisObject_contextPtr(object)->DrawHiddenLine())
        return DisplayMode_HiddenLineRemoval;

    const int displayMode = object->DisplayMode();
    if (displayMode == AIS_WireFrame)
        return DisplayMode_Wireframe;

    if (displayMode == AIS_Shaded) {
        return object->Attributes()->FaceBoundaryDraw() ?
                    DisplayMode_ShadedWithFaceBoundary :
                    DisplayMode_Shaded;
    }

    return -1;
}

std::unique_ptr<GraphicsObjectBasePropertyGroup>
GraphicsShapeObjectDriver::properties(Span<const GraphicsObjectPtr> spanObject) const
{
    this->throwIf_differentDriver(spanObject);
    //return std::make_unique<GraphicsObjectBasePropertyGroup>(spanObject);
    return {};
}

GraphicsMeshObjectDriver::GraphicsMeshObjectDriver()
{
    this->setDisplayModes({
        { MeshVS_DMF_WireFrame, GraphicsObjectDriverI18N::textId("Mesh_Wireframe") },
        { MeshVS_DMF_Shading, GraphicsObjectDriverI18N::textId("Mesh_Shaded") },
        { MeshVS_DMF_Shrink, GraphicsObjectDriverI18N::textId("Mesh_Shrink") } // MeshVS_DA_ShrinkCoeff
    });
    this->setDefaultDisplayMode(MeshVS_DMF_Shading);
}

GraphicsObjectDriver::Support GraphicsMeshObjectDriver::supportStatus(const TDF_Label& label) const
{
    if (CafUtils::hasAttribute<TDataXtd_Triangulation>(label))
        return Support::Complete;

    if (XCaf::isShape(label)) {
        const TopoDS_Shape shape = XCaf::shape(label);
        if (shape.ShapeType() == TopAbs_FACE)
            return Support::Partial;
    }

    return Support::None;
}

GraphicsObjectPtr GraphicsMeshObjectDriver::createObject(const TDF_Label& label) const
{
    Handle_Poly_Triangulation polyTri;
    //const TopLoc_Location* ptrLocationPolyTri = nullptr;
    auto attrTriangulation = CafUtils::findAttribute<TDataXtd_Triangulation>(label);
    if (attrTriangulation) {
        polyTri = attrTriangulation->Get();
    }
    else if (XCaf::isShape(label)) {
        const TopoDS_Shape shape = XCaf::shape(label);
        if (shape.ShapeType() == TopAbs_FACE) {
            auto tface = Handle_BRep_TFace::DownCast(shape.TShape());
            if (tface) {
                polyTri = tface->Triangulation();
                //ptrLocationPolyTri = &shape.Location();
            }
        }
    }

    if (polyTri) {
        Handle_MeshVS_Mesh object = new MeshVS_Mesh;
        object->SetDataSource(new GraphicsMeshDataSource(polyTri));
        // meshVisu->AddBuilder(..., false); -> No selection
        object->AddBuilder(new MeshVS_MeshPrsBuilder(object), true);

        // -- MeshVS_DrawerAttribute
        object->GetDrawer()->SetBoolean(MeshVS_DA_ShowEdges, defaultValues().showEdges);
        object->GetDrawer()->SetBoolean(MeshVS_DA_DisplayNodes, defaultValues().showNodes);
        object->GetDrawer()->SetMaterial(MeshVS_DA_FrontMaterial, Graphic3d_NOM_PLASTIC);
        object->GetDrawer()->SetColor(MeshVS_DA_InteriorColor, defaultValues().color);
        object->GetDrawer()->SetMaterial(
                    MeshVS_DA_FrontMaterial, Graphic3d_MaterialAspect(defaultValues().material));
        object->GetDrawer()->SetColor(MeshVS_DA_EdgeColor, defaultValues().edgeColor);
        object->SetDisplayMode(MeshVS_DMF_Shading);

        //object->SetHilightMode(MeshVS_DMF_WireFrame);
        object->SetMeshSelMethod(MeshVS_MSM_PRECISE);

        object->SetOwner(this);
        return object;
    }

    return {};
}

void GraphicsMeshObjectDriver::applyDisplayMode(GraphicsObjectPtr object, Enumeration::Value mode) const
{
    this->throwIf_differentDriver(object);
    this->throwIf_invalidDisplayMode(mode);
    GraphicsUtils::AisObject_contextPtr(object)->SetDisplayMode(object, mode, false);
}

Enumeration::Value GraphicsMeshObjectDriver::currentDisplayMode(const GraphicsObjectPtr& object) const
{
    this->throwIf_differentDriver(object);
    return object->DisplayMode();
}

class GraphicsMeshObjectDriver::ObjectProperties : public GraphicsObjectBasePropertyGroup {
    MAYO_DECLARE_TEXT_ID_FUNCTIONS(Mayo::GraphicsMeshObjectDriver_ObjectProperties)
public:
    ObjectProperties(Span<const GraphicsObjectPtr> spanObject)
        : GraphicsObjectBasePropertyGroup(spanObject)
    {
        NCollection_Vec3<float> sumColor = {};
        NCollection_Vec3<float> sumEdgeColor = {};
        int countShowEdges = 0;
        int countShowNodes = 0;
        for (const GraphicsObjectPtr& object : spanObject) {
            auto meshVisu = Handle_MeshVS_Mesh::DownCast(object);
            // Color
            Quantity_Color color;
            meshVisu->GetDrawer()->GetColor(MeshVS_DA_InteriorColor, color);
            sumColor += color;
            // Edge color
            meshVisu->GetDrawer()->GetColor(MeshVS_DA_EdgeColor, color);
            sumEdgeColor += color;
            // Show edges
            bool boolVal;
            meshVisu->GetDrawer()->GetBoolean(MeshVS_DA_ShowEdges, boolVal);
            countShowEdges += boolVal ? 1 : 0;
            // Show nodes
            meshVisu->GetDrawer()->GetBoolean(MeshVS_DA_DisplayNodes, boolVal);
            countShowNodes += boolVal ? 1 : 0;

            m_vecMeshVisu.push_back(meshVisu);
        }

        auto fnCheckState = [&](int count) {
            if (count == 0)
                return CheckState::Off;
            else
                return count == spanObject.size() ? CheckState::On : CheckState::Partially;
        };

        // Init properties
        Mayo_PropertyChangedBlocker(this);

        m_propertyColor.setValue(Quantity_Color(sumColor / float(spanObject.size())));
        m_propertyEdgeColor.setValue(Quantity_Color(sumEdgeColor / float(spanObject.size())));
        m_propertyShowEdges.setValue(fnCheckState(countShowEdges));
        m_propertyShowNodes.setValue(fnCheckState(countShowNodes));
    }

    void onPropertyChanged(Property* prop) override {
        auto fnRedisplay = [](const GraphicsObjectPtr& object) {
            object->Redisplay(true); // All modes
        };

        if (prop == &m_propertyShowEdges) {
            if (m_propertyShowEdges.value() != CheckState::Partially) {
                for (const Handle_MeshVS_Mesh& meshVisu : m_vecMeshVisu) {
                    meshVisu->GetDrawer()->SetBoolean(MeshVS_DA_ShowEdges, m_propertyShowEdges.value() == CheckState::On);
                    fnRedisplay(meshVisu);
                }
            }
        }
        else if (prop == &m_propertyShowNodes) {
            if (m_propertyShowNodes.value() != CheckState::Partially) {
                for (const Handle_MeshVS_Mesh& meshVisu : m_vecMeshVisu) {
                    meshVisu->GetDrawer()->SetBoolean(MeshVS_DA_DisplayNodes, m_propertyShowNodes.value() == CheckState::On);
                    fnRedisplay(meshVisu);
                }
            }
        }
        else if (prop == &m_propertyColor) {
            for (const Handle_MeshVS_Mesh& meshVisu : m_vecMeshVisu) {
                meshVisu->GetDrawer()->SetColor(MeshVS_DA_InteriorColor, m_propertyColor);
                fnRedisplay(meshVisu);
            }
        }
        else if (prop == &m_propertyEdgeColor) {
            for (const Handle_MeshVS_Mesh& meshVisu : m_vecMeshVisu) {
                meshVisu->GetDrawer()->SetColor(MeshVS_DA_EdgeColor, m_propertyEdgeColor);
                fnRedisplay(meshVisu);
            }
        }

        GraphicsObjectBasePropertyGroup::onPropertyChanged(prop);
    }

    std::vector<Handle_MeshVS_Mesh> m_vecMeshVisu;
    PropertyOccColor m_propertyColor{ this, textId("color") };
    PropertyOccColor m_propertyEdgeColor{ this, textId("edgeColor") };
    PropertyCheckState m_propertyShowEdges{ this, textId("showEdges") };
    PropertyCheckState m_propertyShowNodes{ this, textId("showNodes") };
};

std::unique_ptr<GraphicsObjectBasePropertyGroup>
GraphicsMeshObjectDriver::properties(Span<const GraphicsObjectPtr> spanObject) const
{
    this->throwIf_differentDriver(spanObject);
    return std::make_unique<ObjectProperties>(spanObject);
}

namespace Internal {

Q_GLOBAL_STATIC(GraphicsMeshObjectDriver::DefaultValues, graphicsMeshDefaultValues)

} // namespace Internal

const GraphicsMeshObjectDriver::DefaultValues& GraphicsMeshObjectDriver::defaultValues() {
    return *Internal::graphicsMeshDefaultValues;
}

void GraphicsMeshObjectDriver::setDefaultValues(const DefaultValues& values) {
    *Internal::graphicsMeshDefaultValues = values;
}

=======
>>>>>>> 40a30542
} // namespace Mayo<|MERGE_RESOLUTION|>--- conflicted
+++ resolved
@@ -50,322 +50,4 @@
         this->throwIf_differentDriver(object);
 }
 
-<<<<<<< HEAD
-GraphicsShapeObjectDriver::GraphicsShapeObjectDriver()
-{
-    this->setDisplayModes({
-        { DisplayMode_Wireframe, GraphicsObjectDriverI18N::textId("Shape_Wireframe") },
-        { DisplayMode_HiddenLineRemoval, GraphicsObjectDriverI18N::textId("Shape_HiddenLineRemoval") },
-        { DisplayMode_Shaded, GraphicsObjectDriverI18N::textId("Shape_Shaded") },
-        { DisplayMode_ShadedWithFaceBoundary, GraphicsObjectDriverI18N::textId("Shape_ShadedWithFaceBoundary") }
-    });
-    this->setDefaultDisplayMode(DisplayMode_ShadedWithFaceBoundary);
-}
-
-GraphicsObjectDriver::Support GraphicsShapeObjectDriver::supportStatus(const TDF_Label& label) const
-{
-    if (XCaf::isShape(label))
-        return Support::Complete;
-
-    // TODO TNaming_Shape ?
-    // TDataXtd_Shape ?
-
-    if (CafUtils::hasAttribute<TDataXtd_Triangulation>(label)) {
-        //return Support::Partial;
-    }
-
-    return Support::None;
-}
-
-GraphicsObjectPtr GraphicsShapeObjectDriver::createObject(const TDF_Label& label) const
-{
-    if (XCaf::isShape(label)) {
-        auto object = new XCAFPrs_AISObject(label);
-        object->SetDisplayMode(AIS_Shaded);
-        object->SetMaterial(Graphic3d_NOM_PLASTER);
-        object->Attributes()->SetFaceBoundaryDraw(true);
-        object->Attributes()->SetFaceBoundaryAspect(
-                    new Prs3d_LineAspect(Quantity_NOC_BLACK, Aspect_TOL_SOLID, 1.));
-        object->Attributes()->SetIsoOnTriangulation(true);
-        object->SetOwner(this);
-        return object;
-    }
-    else if (CafUtils::hasAttribute<TDataXtd_Triangulation>(label)) {
-    }
-
-    return {};
-}
-
-void GraphicsShapeObjectDriver::applyDisplayMode(GraphicsObjectPtr object, Enumeration::Value mode) const
-{
-    this->throwIf_differentDriver(object);
-    this->throwIf_invalidDisplayMode(mode);
-
-    if (mode == this->currentDisplayMode(object))
-        return;
-
-    AIS_InteractiveContext* context = GraphicsUtils::AisObject_contextPtr(object);
-    if (!context)
-        return;
-
-    auto fnSetViewComputedMode = [=](bool on) {
-        V3d_ListOfViewIterator viewIter = context->CurrentViewer()->DefinedViewIterator();
-        while (viewIter.More()) {
-            viewIter.Value()->SetComputedMode(on);
-            viewIter.Next();
-        }
-    };
-
-    if (mode == DisplayMode_HiddenLineRemoval) {
-        context->DefaultDrawer()->SetTypeOfHLR(Prs3d_TOH_PolyAlgo);
-        context->DefaultDrawer()->EnableDrawHiddenLine();
-        fnSetViewComputedMode(true);
-    }
-    else {
-        context->DefaultDrawer()->SetTypeOfHLR(Prs3d_TOH_NotSet);
-        context->DefaultDrawer()->DisableDrawHiddenLine();
-        fnSetViewComputedMode(false);
-        const AIS_DisplayMode aisDispMode = mode == DisplayMode_Wireframe ? AIS_WireFrame : AIS_Shaded;
-        const bool showFaceBounds = mode == DisplayMode_ShadedWithFaceBoundary;
-        if (object->DisplayMode() != aisDispMode)
-            context->SetDisplayMode(object, aisDispMode, false);
-
-        if (object->Attributes()->FaceBoundaryDraw() != showFaceBounds) {
-            object->Attributes()->SetFaceBoundaryDraw(showFaceBounds);
-            auto aisLink = Handle_AIS_ConnectedInteractive::DownCast(object);
-            if (aisLink && aisLink->HasConnection()) {
-                aisLink->ConnectedTo()->Attributes()->SetFaceBoundaryDraw(showFaceBounds);
-                aisLink->ConnectedTo()->Redisplay(true);
-            }
-            else {
-                object->Redisplay(true);
-            }
-        }
-    }
-
-    // context->UpdateCurrentViewer();
-}
-
-Enumeration::Value GraphicsShapeObjectDriver::currentDisplayMode(const GraphicsObjectPtr& object) const
-{
-    this->throwIf_differentDriver(object);
-    if (GraphicsUtils::AisObject_contextPtr(object)->DrawHiddenLine())
-        return DisplayMode_HiddenLineRemoval;
-
-    const int displayMode = object->DisplayMode();
-    if (displayMode == AIS_WireFrame)
-        return DisplayMode_Wireframe;
-
-    if (displayMode == AIS_Shaded) {
-        return object->Attributes()->FaceBoundaryDraw() ?
-                    DisplayMode_ShadedWithFaceBoundary :
-                    DisplayMode_Shaded;
-    }
-
-    return -1;
-}
-
-std::unique_ptr<GraphicsObjectBasePropertyGroup>
-GraphicsShapeObjectDriver::properties(Span<const GraphicsObjectPtr> spanObject) const
-{
-    this->throwIf_differentDriver(spanObject);
-    //return std::make_unique<GraphicsObjectBasePropertyGroup>(spanObject);
-    return {};
-}
-
-GraphicsMeshObjectDriver::GraphicsMeshObjectDriver()
-{
-    this->setDisplayModes({
-        { MeshVS_DMF_WireFrame, GraphicsObjectDriverI18N::textId("Mesh_Wireframe") },
-        { MeshVS_DMF_Shading, GraphicsObjectDriverI18N::textId("Mesh_Shaded") },
-        { MeshVS_DMF_Shrink, GraphicsObjectDriverI18N::textId("Mesh_Shrink") } // MeshVS_DA_ShrinkCoeff
-    });
-    this->setDefaultDisplayMode(MeshVS_DMF_Shading);
-}
-
-GraphicsObjectDriver::Support GraphicsMeshObjectDriver::supportStatus(const TDF_Label& label) const
-{
-    if (CafUtils::hasAttribute<TDataXtd_Triangulation>(label))
-        return Support::Complete;
-
-    if (XCaf::isShape(label)) {
-        const TopoDS_Shape shape = XCaf::shape(label);
-        if (shape.ShapeType() == TopAbs_FACE)
-            return Support::Partial;
-    }
-
-    return Support::None;
-}
-
-GraphicsObjectPtr GraphicsMeshObjectDriver::createObject(const TDF_Label& label) const
-{
-    Handle_Poly_Triangulation polyTri;
-    //const TopLoc_Location* ptrLocationPolyTri = nullptr;
-    auto attrTriangulation = CafUtils::findAttribute<TDataXtd_Triangulation>(label);
-    if (attrTriangulation) {
-        polyTri = attrTriangulation->Get();
-    }
-    else if (XCaf::isShape(label)) {
-        const TopoDS_Shape shape = XCaf::shape(label);
-        if (shape.ShapeType() == TopAbs_FACE) {
-            auto tface = Handle_BRep_TFace::DownCast(shape.TShape());
-            if (tface) {
-                polyTri = tface->Triangulation();
-                //ptrLocationPolyTri = &shape.Location();
-            }
-        }
-    }
-
-    if (polyTri) {
-        Handle_MeshVS_Mesh object = new MeshVS_Mesh;
-        object->SetDataSource(new GraphicsMeshDataSource(polyTri));
-        // meshVisu->AddBuilder(..., false); -> No selection
-        object->AddBuilder(new MeshVS_MeshPrsBuilder(object), true);
-
-        // -- MeshVS_DrawerAttribute
-        object->GetDrawer()->SetBoolean(MeshVS_DA_ShowEdges, defaultValues().showEdges);
-        object->GetDrawer()->SetBoolean(MeshVS_DA_DisplayNodes, defaultValues().showNodes);
-        object->GetDrawer()->SetMaterial(MeshVS_DA_FrontMaterial, Graphic3d_NOM_PLASTIC);
-        object->GetDrawer()->SetColor(MeshVS_DA_InteriorColor, defaultValues().color);
-        object->GetDrawer()->SetMaterial(
-                    MeshVS_DA_FrontMaterial, Graphic3d_MaterialAspect(defaultValues().material));
-        object->GetDrawer()->SetColor(MeshVS_DA_EdgeColor, defaultValues().edgeColor);
-        object->SetDisplayMode(MeshVS_DMF_Shading);
-
-        //object->SetHilightMode(MeshVS_DMF_WireFrame);
-        object->SetMeshSelMethod(MeshVS_MSM_PRECISE);
-
-        object->SetOwner(this);
-        return object;
-    }
-
-    return {};
-}
-
-void GraphicsMeshObjectDriver::applyDisplayMode(GraphicsObjectPtr object, Enumeration::Value mode) const
-{
-    this->throwIf_differentDriver(object);
-    this->throwIf_invalidDisplayMode(mode);
-    GraphicsUtils::AisObject_contextPtr(object)->SetDisplayMode(object, mode, false);
-}
-
-Enumeration::Value GraphicsMeshObjectDriver::currentDisplayMode(const GraphicsObjectPtr& object) const
-{
-    this->throwIf_differentDriver(object);
-    return object->DisplayMode();
-}
-
-class GraphicsMeshObjectDriver::ObjectProperties : public GraphicsObjectBasePropertyGroup {
-    MAYO_DECLARE_TEXT_ID_FUNCTIONS(Mayo::GraphicsMeshObjectDriver_ObjectProperties)
-public:
-    ObjectProperties(Span<const GraphicsObjectPtr> spanObject)
-        : GraphicsObjectBasePropertyGroup(spanObject)
-    {
-        NCollection_Vec3<float> sumColor = {};
-        NCollection_Vec3<float> sumEdgeColor = {};
-        int countShowEdges = 0;
-        int countShowNodes = 0;
-        for (const GraphicsObjectPtr& object : spanObject) {
-            auto meshVisu = Handle_MeshVS_Mesh::DownCast(object);
-            // Color
-            Quantity_Color color;
-            meshVisu->GetDrawer()->GetColor(MeshVS_DA_InteriorColor, color);
-            sumColor += color;
-            // Edge color
-            meshVisu->GetDrawer()->GetColor(MeshVS_DA_EdgeColor, color);
-            sumEdgeColor += color;
-            // Show edges
-            bool boolVal;
-            meshVisu->GetDrawer()->GetBoolean(MeshVS_DA_ShowEdges, boolVal);
-            countShowEdges += boolVal ? 1 : 0;
-            // Show nodes
-            meshVisu->GetDrawer()->GetBoolean(MeshVS_DA_DisplayNodes, boolVal);
-            countShowNodes += boolVal ? 1 : 0;
-
-            m_vecMeshVisu.push_back(meshVisu);
-        }
-
-        auto fnCheckState = [&](int count) {
-            if (count == 0)
-                return CheckState::Off;
-            else
-                return count == spanObject.size() ? CheckState::On : CheckState::Partially;
-        };
-
-        // Init properties
-        Mayo_PropertyChangedBlocker(this);
-
-        m_propertyColor.setValue(Quantity_Color(sumColor / float(spanObject.size())));
-        m_propertyEdgeColor.setValue(Quantity_Color(sumEdgeColor / float(spanObject.size())));
-        m_propertyShowEdges.setValue(fnCheckState(countShowEdges));
-        m_propertyShowNodes.setValue(fnCheckState(countShowNodes));
-    }
-
-    void onPropertyChanged(Property* prop) override {
-        auto fnRedisplay = [](const GraphicsObjectPtr& object) {
-            object->Redisplay(true); // All modes
-        };
-
-        if (prop == &m_propertyShowEdges) {
-            if (m_propertyShowEdges.value() != CheckState::Partially) {
-                for (const Handle_MeshVS_Mesh& meshVisu : m_vecMeshVisu) {
-                    meshVisu->GetDrawer()->SetBoolean(MeshVS_DA_ShowEdges, m_propertyShowEdges.value() == CheckState::On);
-                    fnRedisplay(meshVisu);
-                }
-            }
-        }
-        else if (prop == &m_propertyShowNodes) {
-            if (m_propertyShowNodes.value() != CheckState::Partially) {
-                for (const Handle_MeshVS_Mesh& meshVisu : m_vecMeshVisu) {
-                    meshVisu->GetDrawer()->SetBoolean(MeshVS_DA_DisplayNodes, m_propertyShowNodes.value() == CheckState::On);
-                    fnRedisplay(meshVisu);
-                }
-            }
-        }
-        else if (prop == &m_propertyColor) {
-            for (const Handle_MeshVS_Mesh& meshVisu : m_vecMeshVisu) {
-                meshVisu->GetDrawer()->SetColor(MeshVS_DA_InteriorColor, m_propertyColor);
-                fnRedisplay(meshVisu);
-            }
-        }
-        else if (prop == &m_propertyEdgeColor) {
-            for (const Handle_MeshVS_Mesh& meshVisu : m_vecMeshVisu) {
-                meshVisu->GetDrawer()->SetColor(MeshVS_DA_EdgeColor, m_propertyEdgeColor);
-                fnRedisplay(meshVisu);
-            }
-        }
-
-        GraphicsObjectBasePropertyGroup::onPropertyChanged(prop);
-    }
-
-    std::vector<Handle_MeshVS_Mesh> m_vecMeshVisu;
-    PropertyOccColor m_propertyColor{ this, textId("color") };
-    PropertyOccColor m_propertyEdgeColor{ this, textId("edgeColor") };
-    PropertyCheckState m_propertyShowEdges{ this, textId("showEdges") };
-    PropertyCheckState m_propertyShowNodes{ this, textId("showNodes") };
-};
-
-std::unique_ptr<GraphicsObjectBasePropertyGroup>
-GraphicsMeshObjectDriver::properties(Span<const GraphicsObjectPtr> spanObject) const
-{
-    this->throwIf_differentDriver(spanObject);
-    return std::make_unique<ObjectProperties>(spanObject);
-}
-
-namespace Internal {
-
-Q_GLOBAL_STATIC(GraphicsMeshObjectDriver::DefaultValues, graphicsMeshDefaultValues)
-
-} // namespace Internal
-
-const GraphicsMeshObjectDriver::DefaultValues& GraphicsMeshObjectDriver::defaultValues() {
-    return *Internal::graphicsMeshDefaultValues;
-}
-
-void GraphicsMeshObjectDriver::setDefaultValues(const DefaultValues& values) {
-    *Internal::graphicsMeshDefaultValues = values;
-}
-
-=======
->>>>>>> 40a30542
 } // namespace Mayo