--- conflicted
+++ resolved
@@ -89,24 +89,11 @@
     m_v3dView->ChangeRenderingParams().StatsPosition = new Graphic3d_TransformPers(
                 Graphic3d_TMF_2d, Aspect_TOTP_RIGHT_UPPER, Graphic3d_Vec2i(20, 20));
     // 3D view - Set gradient background
-<<<<<<< HEAD
     const QColor bkgGradientStart = mayoTheme()->color(Theme::Color::View3d_BackgroundGradientStart);
     const QColor bkgGradientEnd = mayoTheme()->color(Theme::Color::View3d_BackgroundGradientEnd);
     m_v3dView->SetBgGradientColors(
                 QtGuiUtils::toPreferredColorSpace(bkgGradientStart),
                 QtGuiUtils::toPreferredColorSpace(bkgGradientEnd),
-=======
-    // TODO Investigate why with OpenCascade 7.5.0 gradient colors are lighter
-    QColor bkgGradientStart = mayoTheme()->color(Theme::Color::View3d_BackgroundGradientStart);
-    QColor bkgGradientEnd = mayoTheme()->color(Theme::Color::View3d_BackgroundGradientEnd);
-#if OCC_VERSION_HEX >= OCC_VERSION_CHECK(7, 5, 0)
-    bkgGradientStart = bkgGradientStart.darker();
-    bkgGradientEnd = bkgGradientEnd.darker();
-#endif
-    m_v3dView->SetBgGradientColors(
-                QtGuiUtils::toColor<Quantity_Color>(bkgGradientStart),
-                QtGuiUtils::toColor<Quantity_Color>(bkgGradientEnd),
->>>>>>> 3717ef14
                 Aspect_GFM_VER);
 
     m_cameraAnimation->setEasingCurve(QEasingCurve::OutExpo);
